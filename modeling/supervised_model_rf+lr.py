--- conflicted
+++ resolved
@@ -113,12 +113,8 @@
 def singleDriverTrainer(file_to_classify, training_files,
                         in_model1 = RandomForestClassifier(),
                         in_model2 = LogisticRegression(),
-<<<<<<< HEAD
-                        weight_1 = .7875):
-=======
-                        weight_1 = .75,
+                        weight_1 = .7875,
                         file_subset_size = 200):
->>>>>>> 606d7a95
     """
     Takes in the file path of the driver file we want to classify (the target),
     the paths of the files we will use as our 'noise' files,
